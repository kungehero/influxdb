--- conflicted
+++ resolved
@@ -1,17 +1,11 @@
 /* eslint-disable no-magic-numbers */
-<<<<<<< HEAD
 import React, {Component, PropTypes} from 'react'
+import shallowCompare from 'react-addons-shallow-compare'
+
+import _ from 'lodash'
+
 import Dygraphs from 'src/external/dygraph'
-import getRange from 'src/shared/parsing/getRangeForDygraph'
-=======
-import React, {PropTypes} from 'react'
-import shallowCompare from 'react-addons-shallow-compare'
-
-import _ from 'lodash'
-
-import Dygraph from '../../external/dygraph'
 import getRange from 'shared/parsing/getRangeForDygraph'
->>>>>>> 012b7ce3
 
 const LINE_COLORS = [
   '#00C9FF',
@@ -29,46 +23,11 @@
   '#a0725b',
 ]
 
-<<<<<<< HEAD
 export default class Dygraph extends Component {
   constructor(props) {
     super(props)
     this.state = {
       synced: false,
-=======
-export default React.createClass({
-  displayName: 'Dygraph',
-
-  propTypes: {
-    ranges: shape({
-      y: arrayOf(number),
-      y2: arrayOf(number),
-    }),
-    timeSeries: array.isRequired,
-    labels: array.isRequired,
-    options: shape({}),
-    containerStyle: shape({}),
-    isGraphFilled: bool,
-    overrideLineColors: array,
-    dygraphSeries: shape({}).isRequired,
-    ruleValues: shape({
-      operator: string,
-      value: string,
-      rangeValue: string,
-    }),
-    legendOnBottom: bool,
-    timeRange: shape({
-      lower: string.isRequired,
-    }),
-  },
-
-  getDefaultProps() {
-    return {
-      containerStyle: {},
-      isGraphFilled: true,
-      overrideLineColors: null,
-      legendOnBottom: false,
->>>>>>> 012b7ce3
     }
 
     // workaround for dygraph.updateOptions breaking legends
@@ -84,7 +43,6 @@
     containerStyle: {},
     isGraphFilled: true,
     overrideLineColors: null,
-    legendOnBottom: false,
   }
 
   getTimeSeries() {
@@ -221,7 +179,7 @@
     // though that would be based on the assumption that props for timeRange
     // will always change before those for data.
     return shallowCompare(this, nextProps, nextState)
-  },
+  }
 
   componentDidUpdate() {
     const {labels, ranges, options, dygraphSeries, ruleValues} = this.props
@@ -306,6 +264,8 @@
     value: string,
     rangeValue: string,
   }),
-  legendOnBottom: bool,
+  timeRange: shape({
+    lower: string.isRequired,
+  }),
   synchronizer: func,
 }